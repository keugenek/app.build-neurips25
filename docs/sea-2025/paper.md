--- conflicted
+++ resolved
@@ -113,14 +113,9 @@
 *Data Processing*. Raw prompts underwent automated post-processing using LLMs to anonymize sensitive information and standardize linguistic structure. This normalization process preserved semantic content and task complexity while ensuring consistent evaluation conditions across all test cases.
 *Reproducibility*. The complete prompt dataset and associated benchmark harness are publicly available in the project repository.
 
-<<<<<<< HEAD
-#### 5.4 Assessor Protocol and Checks (todo @eugenek)
-We define small, app.build‑specific checks with stable IDs. Assessors record PASS/FAIL/NA per prompt in Appendix Table A2. Full “how to” steps live in Appendix A.3.
-=======
 #### 5.4 Assessor Protocol and Checks
 In order to assess the quality of generated apps, we run a checklist with ~10 smoke tests run by human evaluators.
-Assessors record PASS/WARN/FAIL/NA per prompt in Appendix Table A2. Full “how to” steps live in Appendix A.3.
->>>>>>> b2cb1fdc
+Assessors record PASS/WARN/FAIL/NA per prompt in Appendix Table A2. Full "how to" steps live in Appendix A.3.
 
 Unless the majority of checks are PASS or WARN, we believe the application is functional with possible occasional FAILs.
 As a result we calculate PASS as 1 point, WARN as 0.75 points and FAIL as -1 points and use these metrics to assign an overall score to the each generated application.
@@ -139,12 +134,6 @@
 See Appendix A.3 for detailed methods, exact pass criteria, and reporting rules (including the AB‑00 “clean start” preparation).
 
 ### 6. Results (@keugenek)
-
-
-<<<<<<< HEAD
-### 6. Results (TBD after runs )
-=======
->>>>>>> b2cb1fdc
 #### 6.1 Environment Scaffolding Impact
 - Primary finding: x success rate with full scaffolding
 - Each validation layer contributes % improvement
@@ -183,11 +172,7 @@
 ### 7.3. Conclusion
 We demonstrated that production-ready AI agents require extensive environment scaffolding beyond model capabilities. app.build shows that combining software engineering principles with agentic architectures enables reliable application generation. Our open-source implementation and evaluation framework provide a foundation for the community to build upon. As AI agents mature, the field must shift focus from model scaling to system design—the path to production runs through principled engineering, not just larger models.
 
-<<<<<<< HEAD
-### Acknowledgments
-=======
 ### Acknowledgments (@keugenek DONE)
->>>>>>> b2cb1fdc
 This submission is prepared in collaboration between app.build (Neon, now Databricks) and THWS University of Applied Sciences Würzburg‑Schweinfurt (CAIRO).
 
 ### References (@pratik)
